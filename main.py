import logging, os, time, asyncio, datetime,  pandas as pd
from decimal import Decimal
from functools import partial
from typing import Any
from dailymotion import Authentication, DailymotionClient, recursive_search_key
from bigquery_transfer import transfer
from slack_chat import notify, notify_on_exception


logging.basicConfig(
    level=logging.DEBUG if bool(os.getenv("DEBUG", False)) else logging.INFO,
    format="%(asctime)s %(levelname)s [%(name)s] %(message)s" +
           (" [\"%(pathname)s\" line %(lineno)d]" if os.getenv("DEBUG", False) else ""),
    datefmt="%Y-%m-%d %H:%M:%S"
)

MAX_CONCURRENCY = 10
class DailyMotionDataHandle(object):
    """A comprehensive data handler for DailyMotion analytics and content information.

     This class provides a high-level interface for fetching, processing, and enriching
     DailyMotion data by combining GraphQL report generation with REST API calls to
     retrieve detailed metadata. It handles the complete data pipeline from report
     generation to final enriched dataset creation.

     """

    def __init__(self, client: DailymotionClient, logger:logging.Logger = None):
        """Initialize the DailyMotion data handler with client and logging configuration.

        Sets up the handler with an authenticated API client and configures logging
        for operation tracking. Initializes internal data storage as an empty DataFrame.

        Args:
            client (DailyMotionClient): Authenticated DailyMotion API client with
                                            valid OAuth tokens and required permissions
            logger (logging.Logger, optional): Logger instance for tracking operations,
                                             debugging, and error reporting. Uses module
                                             logger if not specified.
        """
        self.__client = client
        self.__logger = logger if logger is not None else logging.getLogger(f"{__name__}.{__class__.__name__}")
        self.__data = pd.DataFrame()

    @property
    def data(self) -> pd.DataFrame:
        """Get a read-only copy of the processed and enriched dataset.

       Returns a copy of the internal DataFrame to prevent external modifications
       while allowing access to the processed data for analysis and export.

       Returns:
           pd.DataFrame: Copy of the enriched dataset containing analytics data
                        merged with video, playlist, and player metadata. Includes
                        processed timestamps and cleaned data.

       Note:
           This property returns a copy to maintain data integrity. For large
           datasets, consider the memory implications of copying the DataFrame.
       """
        return self.__data.copy()

    def fetch(self, *, metrics:list[str], dimension:list[str], start_date:datetime.date, end_date:datetime.date, product:str = None) -> None:
        """Initialize and process the complete DailyMotion data pipeline.

        Orchestrates the full workflow of report generation, data extraction,
        metadata enrichment, and data refinement. This method coordinates all
        the private methods to produce a final enriched dataset.
        """
        init_query, init_variables = self._prepare_query(metrics=metrics, dimension=dimension, start_date=start_date, end_date=end_date, product=product)
        self.__fetch_main_data_form_graphql(init_query, init_variables)
        #TODO: Crea un unica query per prendere i report sia di earnings sia di views
        self.cluster_data_by_day()

        self.__logger.info("Fetch details from REST API for video, playlist, player IDs")
        df_info_from_id={
            'video': self.async_fetch_rest_details_by_id('video', self.data['video_id'].dropna().unique(), ['id', 'title', 'description', 'duration', 'created_time', 'tags', 'url']),
            'playlist': self.async_fetch_rest_details_by_id('playlist', self.data['playlist_id'].dropna().unique(), ['id', 'name']),
            'player': self.async_fetch_rest_details_by_id('player', self.data['player_id'].dropna().unique(), ['id', 'label'])
        }
        self.__logger.info(self.__data.columns.tolist())
        # Iterate over each unique, non-null playlist ID
        # LEFT JOIN (sql) to merge the dataframe
        merged_df = self.data
        merged_df = self._get_earnings(df_to_merge=merged_df)

        if df_info_from_id['video'] is not None and not df_info_from_id['video'].empty and 'video_id' in merged_df.columns.tolist():
            merged_df = merged_df.merge(df_info_from_id['video'], on='video_id', how='left')

        if df_info_from_id['playlist'] is not None and not df_info_from_id['playlist'].empty and 'playlist_id' in merged_df.columns.tolist():
            merged_df = merged_df.merge(df_info_from_id['playlist'], on='playlist_id', how='left')
        else:
            merged_df['playlist_name'] = None  # if there is no playlist_id in the cluster_df, fill playlist_name with NaN

        if df_info_from_id['player'] is not None and not df_info_from_id['player'].empty and 'player_id' in merged_df.columns.tolist():
            merged_df = merged_df.merge(df_info_from_id['player'], on='player_id', how='left')
        else:
            merged_df['player_label'] = None  # if there is no player_id in the cluster_df, fill player_label with NaN

        self.__data = self.__refining(merged_df)

    @notify_on_exception
    def __fetch_main_data_form_graphql(self, query: str, variables: dict[str, Any]) -> None:
        """
        Executes a GraphQL report mutation via the Dailymotion API, retrieves CSV report download links,
        downloads the CSV(s), and loads the content into a single pandas DataFrame.

        Args:
            query (str): The GraphQL mutation string used to generate the report.
            variables (dict[str, Any]): A dictionary of GraphQL input parameters (e.g. filters, dates, dimensions).

        Returns:
            pd.DataFrame: A concatenated DataFrame containing all rows from the downloaded report(s).

        Raises:
            DailymotionClientException: If authentication, report generation, or CSV download fails.
        """

        # Execute the GraphQL report mutation and get the list of CSV report download links
        _start = time.time()
        report_links = self.__client.get_report_file(query=query, variable=variables)
        self.__logger.info(f"report links: {report_links}")

        # If multiple tokens are returned, each link corresponds to a token.
        # You may enhance logic here to handle tokens + variable mapping if needed

        dataframes = []

        """ WARNING:
        1st Massive blocking time
        """
        # Download and read each CSV file into a separate DataFrame
        for link in report_links:
            self.__logger.info(f"Reading CSV from {link}")
            dataframes.append(pd.read_csv(link, dtype={6: str}))

        if not dataframes:
            raise ValueError(f"No dataframes created")

        notify(f"Dailymotion ha generato il report in {int((time.time() - _start))} secondi")
        self.__data = pd.concat(dataframes, ignore_index=True)

    @notify_on_exception
    def __fetch_details_from_rest(self, name: str, ids: list[str], fields: list[str]) -> pd.DataFrame:
        """
        Retrieve resource details from the Dailymotion REST API for a list of IDs and return as a single DataFrame.

        Args:
            name (str): The resource type to fetch (e.g. `"video"`, `"playlist"`, `"player"`).
            ids (list[str]): A list of resource IDs to retrieve.
            fields (list[str]): A list of field names to request from the API for each resource.

        Returns:
            pd.DataFrame: A DataFrame containing one row per successfully fetched item,
                          with columns prefixed by `name.lower()`.
        """
        dataframe_fetched_by_ids = pd.DataFrame()

        """ WARNING:
        2nd Massive blocking time
        """
        for item_id in ids:  # every id (unique)
            try:
                # Fetch details via REST API
                rest_response = self.__client.rest('/%s/%s' % (name, item_id), fields=fields)

                # Convert single record dict to a one‑row DataFrame and append to existing DataFrame
                dataframe_fetched_by_ids = pd.concat(
                    [dataframe_fetched_by_ids, pd.DataFrame([rest_response])],
                    ignore_index=True
                )
            except Exception as e:
                self.__logger.warning("Warning on %s with id %s:\n\t%s" % (name, item_id, e))
                continue
        return dataframe_fetched_by_ids.add_prefix("%s_" % name.lower())

    @notify_on_exception
    def async_fetch_rest_details_by_id(self, name: str, ids: list[str], fields: list[str]) -> pd.DataFrame:
        async def async_wrapper():
            # Crea un semaforo per limitare la concorrenza
            semaphore = asyncio.Semaphore(MAX_CONCURRENCY)

            async def fetch_single_item(item_id: str) -> dict | None:
                """Fetch details per un singolo item con controllo della concorrenza"""
                async with semaphore:
                    try:
                        # Esegue la chiamata sincrona in un thread separato
                        loop = asyncio.get_event_loop()
                        rest_response = await loop.run_in_executor(
                            None,  # Usa il default ThreadPoolExecutor
                            partial(
                                self.__client.rest,
                                f"{name.strip().strip('/').lower()}/{item_id.strip('/')}",
                                fields=fields
                            )
                        )
                        return rest_response
                    except Exception as e:
                        logging.warning(f"Warning on {name} with id {item_id}:\n\t{e}")
                        return None

            # Crea tutte le task per le richieste
            tasks = [fetch_single_item(item_id) for item_id in ids]

            # Esegue tutte le richieste in parallelo
            results = await asyncio.gather(*tasks, return_exceptions=False)

            # Filtra i risultati validi (non None) e crea il DataFrame
            valid_results = [result for result in results if result is not None]

            if valid_results:
                dataframe_fetched_by_ids = pd.DataFrame(valid_results)
            else:
                dataframe_fetched_by_ids = pd.DataFrame()

            return dataframe_fetched_by_ids.add_prefix("%s_" % name.lower())

        # Esegue il wrapper asincrono e restituisce il risultato
        return asyncio.run(async_wrapper())

    @notify_on_exception
    def __refining(self, df:pd.DataFrame) -> pd.DataFrame:
        if 'video_created_time' in df.columns:
            df["video_created_time"] = pd.to_datetime(df["video_created_time"], unit="s", utc=True)

        if 'video_media_type' in df.columns:
            df.rename(columns={'video_media_type': 'media_type'}, inplace=True)

        # if 'view_through_rate' in df.columns:
        #     # convert view_through_rate from percentage to decimal
        #     df['view_through_rate'] = df['view_through_rate'] / 100

        if not 'estimated_earnings_eur' in df.columns:
            df['estimated_earnings_eur'] = '0'
        else:
            df['estimated_earnings_eur'] = df['estimated_earnings_eur'].fillna(0).apply(lambda x: Decimal(x))

        df['video_duration'] = df['video_duration'].fillna(0).astype(int)

        df['day'] = pd.to_datetime(df['day']).dt.strftime('%Y-%m-%d')
        df["video_created_time"] = pd.to_datetime(df["video_created_time"]).dt.strftime("%Y-%m-%dT%H:%M:%S")

        return df.sort_values(by=['day', 'video_id'])

    def __safe_data_clustering(self, group_by: list[str] | str, aggregation: dict[str, str] = None) -> pd.DataFrame:

        # Create copy and fill NaN with -1
        df_copy = self.__data.fillna(-1)

        # Group data and aggregate
        df_grouped = (df_copy
                      .groupby(group_by)
                      .agg(aggregation if aggregation is not None else {})
                      .reset_index())

        return df_grouped.replace(-1, None)

    def cluster_data_by_day(self):
        if 'hour' in self.__data.columns:
            # convert datetime in UTC into Date with timezone Europe/Rome
            self.__data['hour'] = pd.to_datetime(self.__data['hour'], utc=True, errors='coerce').dt.tz_convert(
                'Europe/Rome').dt.date

        dimension = recursive_search_key(variables, 'dimensions')
        dimension = list(dict.fromkeys([item.lower() for sublist in dimension for item in sublist]))
        dimension = [dim for dim in dimension if dim in self.__data.columns]

        # grouping data by day
        self.__data = self.__safe_data_clustering(dimension, {'views': 'sum', 'time_watched_seconds': 'sum',
                                                              'view_through_rate': 'mean'})

        if 'hour' in self.__data.columns:
            self.__data.rename(columns={'hour': 'day'}, inplace=True)

    @staticmethod
    def _prepare_query(*, metrics:list[str], dimension:list[str], start_date:datetime.date, end_date:datetime.date, product:str = None):

        query = '''mutation MultiReport($item: AskPartnerReportFileInput!) {
              report1: askPartnerReportFile(input: $item) {
                reportFile { reportToken }
              }
             }'''

        if isinstance(metrics, str):
            metrics = [metrics]
        elif metrics is None:
            metrics = []

        if isinstance(dimension, str):
            dimension = [dimension]
        elif dimension is None:
            dimension = []


        variables = {
            "item": {
                "metrics": [met.upper() for met in metrics],
                "dimensions": [dim.upper() for dim in dimension],
                "startDate": start_date.strftime('%Y-%m-%d'),
                "endDate": end_date.strftime('%Y-%m-%d'),
                "product": product.upper() if product is not None else 'ALL'
            }
        }
        return query, variables

    def _get_earnings(self,*, df_to_merge:pd.DataFrame=None):
        dimension = ['day', 'video_id', "visitor_page_url", "visitor_device_type"]
        query, variable = self._prepare_query(metrics=['ESTIMATED_EARNINGS_EUR'],
                            dimension=dimension,
                            start_date=(datetime.date.today() - datetime.timedelta(days=2)),
                            end_date=datetime.date.today(),
                            product="ALL")
        _start = time.time()
        report_links = self.__client.get_report_file(query=query, variable=variable)
        self.__logger.info(f"report links: {report_links}")

        dataframes = []

        for link in report_links:
            self.__logger.info(f"Reading CSV from {link}")
            dataframes.append(pd.read_csv(link, dtype={6: str}))

        if not dataframes:
            raise ValueError(f"No dataframes created")

        notify(f"Dailymotion ha generato il report in {int((time.time() - _start))} secondi")
        df = pd.concat(dataframes, ignore_index=True)
        df['day'] = pd.to_datetime(df['day'], utc=True, errors='coerce').dt.tz_convert(
            'Europe/Rome').dt.date
        if df_to_merge is None:
            return df

        return df_to_merge.merge(df, on=dimension, how='left')


            

start_time = time.time()
if __name__ == "__main__":
    notify(f"[{datetime.datetime.now().strftime("%d/%m/%Y %H:%M:%S %Z")}]  Start script", text_level="debug")


    yesterday_date = datetime.date.today() - datetime.timedelta(days=1)

    query = '''mutation MultiReport($video: AskPartnerReportFileInput!) {
      report1: askPartnerReportFile(input: $video) {
        reportFile { reportToken }
      }
     }'''

    variables ={
        #TODO: inserire "ESTIMATED_EARNINGS_EUR" questa metrica deve essere fatta con un altra variabile perchè non
        # è supportata dalla segnetazione oraria ma solo da quella giornaliera o mensile
        "video": {
              "metrics": [
                "VIEWS",
                "TIME_WATCHED_SECONDS",
                "VIEW_THROUGH_RATE"
              ],
              "dimensions": [
                "HOUR",
                "VIDEO_ID",
                "MEDIA_TYPE",
                "VISITOR_PAGE_URL", #estrarre subdomain in viste
                "VISITOR_DEVICE_TYPE",
                "PLAYER_ID",
                "PLAYLIST_ID"
              ],
              "startDate": (yesterday_date - datetime.timedelta(days=1)).strftime('%Y-%m-%d'),
              "endDate": yesterday_date.strftime('%Y-%m-%d'),
              "product": "ALL"
        }
    }

    auth = Authentication.from_credential(
        os.getenv("DM_CLIENT_API"),
        os.getenv("DM_CLIENT_SECRET"),
        scope=['create_reports', 'delete_reports', 'manage_reports']
    )

    data_handler = DailyMotionDataHandle(DailymotionClient(auth))
    data_handler.fetch(metrics=['VIEWS', 'TIME_WATCHED_SECONDS', 'VIEW_THROUGH_RATE'],
                       dimension=["HOUR","VIDEO_ID",  "MEDIA_TYPE","VISITOR_PAGE_URL","VISITOR_DEVICE_TYPE","PLAYER_ID","PLAYLIST_ID"],
                       start_date=(yesterday_date - datetime.timedelta(days=1)),
                       end_date= yesterday_date,
    )
    df = data_handler.data.reset_index(drop=True)
    df = df[df['day'] == yesterday_date.strftime('%Y-%m-%d')]
<<<<<<< HEAD

=======
    df.to_csv('_.csv', index=False)
>>>>>>> 96f0f180
    notify_on_exception(transfer)(df)

    notify(f"_{len(df)} records_ sono stati trasferiti su "
           f"<https://console.cloud.google.com/bigquery?project=smart-data-platform-dev-401609&ws=!1m9!1m3!3m2!1ssmart-data-platform-dev-401609!2scustom!1m4!4m3!1ssmart-data-platform-dev-401609!2srobin_custom!3sdailymotion_default_data&inv=1&invt=AbkQ8g|BigQuery>"
           f" in {int(round((time.time() - start_time) / 60))} minuti"
           f"\n\n Guarda il report "
           f"<https://lookerstudio.google.com/reporting/36146039-563a-4f18-8ebd-f32f62f5d2d7/page/AOWBF|Dati Video>")

    logging.info("Executed in %d seconds" % (time.time() - start_time) )<|MERGE_RESOLUTION|>--- conflicted
+++ resolved
@@ -386,11 +386,7 @@
     )
     df = data_handler.data.reset_index(drop=True)
     df = df[df['day'] == yesterday_date.strftime('%Y-%m-%d')]
-<<<<<<< HEAD
-
-=======
-    df.to_csv('_.csv', index=False)
->>>>>>> 96f0f180
+
     notify_on_exception(transfer)(df)
 
     notify(f"_{len(df)} records_ sono stati trasferiti su "
