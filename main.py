import logging, os, time, asyncio, datetime,  pandas as pd
from functools import partial
from typing import Any
from dailymotion import Authentication, DailymotionClient, recursive_search_key
from bigquery_transfer import transfer
from slack_chat import notify, notify_on_exception


logging.basicConfig(
    level=logging.DEBUG if bool(os.getenv("DEBUG", False)) else logging.INFO,
    format="%(asctime)s %(levelname)s [%(name)s] %(message)s" +
           (" [\"%(pathname)s\" line %(lineno)d]" if os.getenv("DEBUG", False) else ""),
    datefmt="%Y-%m-%d %H:%M:%S"
)

MAX_CONCURRENCY = 10
class DailyMotionDataHandle(object):
    """A comprehensive data handler for DailyMotion analytics and content information.

     This class provides a high-level interface for fetching, processing, and enriching
     DailyMotion data by combining GraphQL report generation with REST API calls to
     retrieve detailed metadata. It handles the complete data pipeline from report
     generation to final enriched dataset creation.

     """

    def __init__(self, client: DailymotionClient, logger:logging.Logger = None):
        """Initialize the DailyMotion data handler with client and logging configuration.

        Sets up the handler with an authenticated API client and configures logging
        for operation tracking. Initializes internal data storage as an empty DataFrame.

        Args:
            client (DailyMotionClient): Authenticated DailyMotion API client with
                                            valid OAuth tokens and required permissions
            logger (logging.Logger, optional): Logger instance for tracking operations,
                                             debugging, and error reporting. Uses module
                                             logger if not specified.
        """
        self.__client = client
        self.__logger = logger if logger is not None else logging.getLogger(f"{__name__}.{__class__.__name__}")
        self.__data = pd.DataFrame()

    @property
    def data(self) -> pd.DataFrame:
        """Get a read-only copy of the processed and enriched dataset.

       Returns a copy of the internal DataFrame to prevent external modifications
       while allowing access to the processed data for analysis and export.

       Returns:
           pd.DataFrame: Copy of the enriched dataset containing analytics data
                        merged with video, playlist, and player metadata. Includes
                        processed timestamps and cleaned data.

       Note:
           This property returns a copy to maintain data integrity. For large
           datasets, consider the memory implications of copying the DataFrame.
       """
        return self.__data.copy()

    def fetch(self, init_query:str, init_variables:dict[str, Any]) -> None:
        """Initialize and process the complete DailyMotion data pipeline.

        Orchestrates the full workflow of report generation, data extraction,
        metadata enrichment, and data refinement. This method coordinates all
        the private methods to produce a final enriched dataset.
        """

        self.__fetch_main_data_form_graphql(init_query, init_variables)
        self.cluster_data_by_day()

        self.__logger.info("Fetch details from REST API for video, playlist, player IDs")
        df_info_from_id={
            'video': self.async_fetch_rest_details_by_id('video', self.data['video_id'].dropna().unique(), ['id', 'title', 'description', 'duration', 'created_time', 'tags', 'url']),
            'playlist': self.async_fetch_rest_details_by_id('playlist', self.data['playlist_id'].dropna().unique(), ['id', 'name']),
            'player': self.async_fetch_rest_details_by_id('player', self.data['player_id'].dropna().unique(), ['id', 'label'])
        }
        self.__logger.info(self.__data.columns.tolist())
        # Iterate over each unique, non-null playlist ID
        # LEFT JOIN (sql) to merge the dataframe
        merged_df = self.data

        if df_info_from_id['video'] is not None and not df_info_from_id['video'].empty and 'video_id' in merged_df.columns.tolist():
            merged_df = merged_df.merge(df_info_from_id['video'], on='video_id', how='left')

        if df_info_from_id['playlist'] is not None and not df_info_from_id['playlist'].empty and 'playlist_id' in merged_df.columns.tolist():
            merged_df = merged_df.merge(df_info_from_id['playlist'], on='playlist_id', how='left')
        else:
            merged_df['playlist_name'] = pd.NA  # if there is no playlist_id in the cluster_df, fill playlist_name with NaN

        if df_info_from_id['player'] is not None and not df_info_from_id['player'].empty and 'player_id' in merged_df.columns.tolist():
            merged_df = merged_df.merge(df_info_from_id['player'], on='player_id', how='left')
        else:
            merged_df['player_label'] = pd.NA  # if there is no player_id in the cluster_df, fill player_label with NaN

        self.__data = self.__refining(merged_df)

    @notify_on_exception
    def __fetch_main_data_form_graphql(self, query: str, variables: dict[str, Any]) -> None:
        """
        Executes a GraphQL report mutation via the Dailymotion API, retrieves CSV report download links,
        downloads the CSV(s), and loads the content into a single pandas DataFrame.

        Args:
            query (str): The GraphQL mutation string used to generate the report.
            variables (dict[str, Any]): A dictionary of GraphQL input parameters (e.g. filters, dates, dimensions).

        Returns:
            pd.DataFrame: A concatenated DataFrame containing all rows from the downloaded report(s).

        Raises:
            DailymotionClientException: If authentication, report generation, or CSV download fails.
        """

        # Execute the GraphQL report mutation and get the list of CSV report download links
        _start = time.time()
        report_links = self.__client.get_report_file(query=query, variable=variables)
        self.__logger.info(f"report links: {report_links}")

        # If multiple tokens are returned, each link corresponds to a token.
        # You may enhance logic here to handle tokens + variable mapping if needed

        dataframes = []

        """ WARNING:
        1st Massive blocking time
        """
        # Download and read each CSV file into a separate DataFrame
        for link in report_links:
            self.__logger.info(f"Reading CSV from {link}")
            dataframes.append(pd.read_csv(link, dtype={6: str}))

        if not dataframes:
            raise ValueError(f"No dataframes created")

        notify(f"Dailymotion ha generato il report in {int((time.time() - _start))} secondi")
        self.__data = pd.concat(dataframes, ignore_index=True)

    @notify_on_exception
    def __fetch_details_from_rest(self, name: str, ids: list[str], fields: list[str]) -> pd.DataFrame:
        """
        Retrieve resource details from the Dailymotion REST API for a list of IDs and return as a single DataFrame.

        Args:
            name (str): The resource type to fetch (e.g. `"video"`, `"playlist"`, `"player"`).
            ids (list[str]): A list of resource IDs to retrieve.
            fields (list[str]): A list of field names to request from the API for each resource.

        Returns:
            pd.DataFrame: A DataFrame containing one row per successfully fetched item,
                          with columns prefixed by `name.lower()`.
        """
        dataframe_fetched_by_ids = pd.DataFrame()

        """ WARNING:
        2nd Massive blocking time
        """
        for item_id in ids:  # every id (unique)
            try:
                # Fetch details via REST API
                rest_response = self.__client.rest('/%s/%s' % (name, item_id), fields=fields)

                # Convert single record dict to a one‑row DataFrame and append to existing DataFrame
                dataframe_fetched_by_ids = pd.concat(
                    [dataframe_fetched_by_ids, pd.DataFrame([rest_response])],
                    ignore_index=True
                )
            except Exception as e:
                self.__logger.warning("Warning on %s with id %s:\n\t%s" % (name, item_id, e))
                continue
        return dataframe_fetched_by_ids.add_prefix("%s_" % name.lower())

    @notify_on_exception
    def async_fetch_rest_details_by_id(self, name: str, ids: list[str], fields: list[str]) -> pd.DataFrame:
        async def async_wrapper():
            # Crea un semaforo per limitare la concorrenza
            semaphore = asyncio.Semaphore(MAX_CONCURRENCY)

            async def fetch_single_item(item_id: str) -> dict | None:
                """Fetch details per un singolo item con controllo della concorrenza"""
                async with semaphore:
                    try:
                        # Esegue la chiamata sincrona in un thread separato
                        loop = asyncio.get_event_loop()
                        rest_response = await loop.run_in_executor(
                            None,  # Usa il default ThreadPoolExecutor
                            partial(
                                self.__client.rest,
                                f"{name.strip().strip('/').lower()}/{item_id.strip('/')}",
                                fields=fields
                            )
                        )
                        return rest_response
                    except Exception as e:
                        logging.warning(f"Warning on {name} with id {item_id}:\n\t{e}")
                        return None

            # Crea tutte le task per le richieste
            tasks = [fetch_single_item(item_id) for item_id in ids]

            # Esegue tutte le richieste in parallelo
            results = await asyncio.gather(*tasks, return_exceptions=False)

            # Filtra i risultati validi (non None) e crea il DataFrame
            valid_results = [result for result in results if result is not None]

            if valid_results:
                dataframe_fetched_by_ids = pd.DataFrame(valid_results)
            else:
                dataframe_fetched_by_ids = pd.DataFrame()

            return dataframe_fetched_by_ids.add_prefix("%s_" % name.lower())

        # Esegue il wrapper asincrono e restituisce il risultato
        return asyncio.run(async_wrapper())

    @notify_on_exception
    def __refining(self, df:pd.DataFrame) -> pd.DataFrame:
        if 'video_created_time' in df.columns:
            df["video_created_time"] = pd.to_datetime(df["video_created_time"], unit="s", utc=True)

        if 'video_media_type' in df.columns:
            df.rename(columns={'video_media_type': 'media_type'}, inplace=True)

        # if 'view_through_rate' in df.columns:
        #     # convert view_through_rate from percentage to decimal
        #     df['view_through_rate'] = df['view_through_rate'] / 100

        if not 'estimated_earnings_eur' in df.columns:
            df['estimated_earnings_eur'] = "0"

        df['video_duration'] = df['video_duration'].fillna(0).astype(int)

        df['day'] = pd.to_datetime(df['day']).dt.strftime('%Y-%m-%d')
        df["video_created_time"] = pd.to_datetime(df["video_created_time"]).dt.strftime("%Y-%m-%dT%H:%M:%S")

        return df.sort_values(by=['day', 'video_id'])

    def __safe_data_clustering(self, group_by: list[str] | str, aggregation: dict[str, str] = None) -> pd.DataFrame:

        # Create copy and fill NaN with -1
        df_copy = self.__data.fillna(-1)

        # Group data and aggregate
        df_grouped = (df_copy
                      .groupby(group_by)
                      .agg(aggregation if aggregation is not None else {})
                      .reset_index())

        return df_grouped.replace(-1, None)

    def cluster_data_by_day(self):
        if 'hour' in self.__data.columns:
            # convert datetime in UTC into Date with timezone Europe/Rome
            self.__data['hour'] = pd.to_datetime(self.__data['hour'], utc=True, errors='coerce').dt.tz_convert(
                'Europe/Rome').dt.date

        dimension = recursive_search_key(variables, 'dimensions')
        dimension = list(dict.fromkeys([item.lower() for sublist in dimension for item in sublist]))
        dimension = [dim for dim in dimension if dim in self.__data.columns]

        # grouping data by day
        self.__data = self.__safe_data_clustering(dimension, {'views': 'sum', 'time_watched_seconds': 'sum',
                                                              'view_through_rate': 'mean'})

        if 'hour' in self.__data.columns:
            self.__data.rename(columns={'hour': 'day'}, inplace=True)


start_time = time.time()
if __name__ == "__main__":
    notify(f"[{datetime.datetime.now().strftime("%d/%m/%Y %H:%M:%S %Z")}]  Start script", text_level="debug")


    yesterday_date = datetime.date.today() - datetime.timedelta(days=1)

    query = '''mutation MultiReport($video: AskPartnerReportFileInput!) {
      report1: askPartnerReportFile(input: $video) {
        reportFile { reportToken }
      }
     }'''

    variables ={
        #TODO: inserire "ESTIMATED_EARNINGS_EUR" questa metrica deve essere fatta con un altra variabile perchè non
        # è supportata dalla segnetazione oraria ma solo da quella giornaliera o mensile
        "video": {
              "metrics": [
                "VIEWS",
                "TIME_WATCHED_SECONDS",
                "VIEW_THROUGH_RATE"
              ],
              "dimensions": [
                "HOUR",
                "VIDEO_ID",
                "MEDIA_TYPE",
                "VISITOR_PAGE_URL", #estrarre subdomain in viste
                "VISITOR_DEVICE_TYPE",
                "PLAYER_ID",
                "PLAYLIST_ID"
              ],
              "startDate": (yesterday_date - datetime.timedelta(days=1)).strftime('%Y-%m-%d'),
              "endDate": yesterday_date.strftime('%Y-%m-%d'),
              "product": "ALL"
        }
    }
    auth = Authentication.from_credential(
        os.getenv("DM_CLIENT_API"),
        os.getenv("DM_CLIENT_SECRET"),
        scope=['create_reports', 'delete_reports', 'manage_reports']
    )

    data_handler = DailyMotionDataHandle(DailymotionClient(auth))
    data_handler.fetch(query, variables)
    df = data_handler.data.reset_index(drop=True)
    df = df[df['day'] >= yesterday_date.strftime('%Y-%m-%d')]

<<<<<<< HEAD
    transfer(df)
=======
    notify_on_exception(transfer)(df)

    notify(f"_{len(df)} records_ sono stati trasferiti su "
           f"<https://console.cloud.google.com/bigquery?project=smart-data-platform-dev-401609&ws=!1m9!1m3!3m2!1ssmart-data-platform-dev-401609!2scustom!1m4!4m3!1ssmart-data-platform-dev-401609!2srobin_custom!3sdailymotion_default_data&inv=1&invt=AbkQ8g|BigQuery>"
           f" in {int(round((time.time() - start_time) / 60))} minuti"
           f"\n\n Guarda il report "
           f"<https://lookerstudio.google.com/reporting/36146039-563a-4f18-8ebd-f32f62f5d2d7/page/AOWBF|Dati Video>")
>>>>>>> a87dedfc

    logging.info("Executed in %d seconds" % (time.time() - start_time) )<|MERGE_RESOLUTION|>--- conflicted
+++ resolved
@@ -315,9 +315,6 @@
     df = data_handler.data.reset_index(drop=True)
     df = df[df['day'] >= yesterday_date.strftime('%Y-%m-%d')]
 
-<<<<<<< HEAD
-    transfer(df)
-=======
     notify_on_exception(transfer)(df)
 
     notify(f"_{len(df)} records_ sono stati trasferiti su "
@@ -325,6 +322,5 @@
            f" in {int(round((time.time() - start_time) / 60))} minuti"
            f"\n\n Guarda il report "
            f"<https://lookerstudio.google.com/reporting/36146039-563a-4f18-8ebd-f32f62f5d2d7/page/AOWBF|Dati Video>")
->>>>>>> a87dedfc
 
     logging.info("Executed in %d seconds" % (time.time() - start_time) )